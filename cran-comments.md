--- conflicted
+++ resolved
@@ -1,44 +1,41 @@
-
-## Resubmission
-
-This is a resubmission. In this version, as directed, I have:
-
-<<<<<<< HEAD
-* Deleted the CRAN-RELEASE file; the previous date of submission was 2020-02-22
-=======
-* Deleted the CRAN-RELEASE file
->>>>>>> 773b145c
-
-* Modified the book reference in the DESCRIPTION to include the ISBN, have put quotes around the title, and have simplified the description paragraph. I have not been sent a DOI by the publishers yet.
-
-* I have either removed messages to the console, turned them into warnings, or added a default 'verbose=FALSE' to the flawed functions.
-
-* I have added oldpar = par(no.readonly = TRUE), and later on.exit(par(oldpar)) to all plotting functions, except three (see next point), that used to modify the user's 'par' settings.
-
-* There are three functions (parset, plot1, and plotprep) whose objective is explicitly to alter the 'par' settings because they aim to facilitate the use of base graphics functions. Now, however, these functions return, invisibly, the result of 'oldpar=par(no.readonly=TRUE)' to enable the user to revert their settings should they desire that. The examples, in each case. demonstrate how this can be done.  
-
-* The ch_chunks.R file contains seven functions whose only purpose is explicitly to provide detailed worked examples within the help pages for each chapter, so the commenting of code is deliberate. These are more realistic examples rather than just tests and are present to illustrate how the R functions operate when 1000 replicates or other time-consuming actions are included. In particular, these enable worked examples of some of the more computer-intensive methods to be presented that would grossly breach the time-limits on examples (hence the \dontrun{} options on all). I have also added 'oldpar=par(no.readonly=TRUE)' and 'par(oldpar)' as appropriate to these examples to avoid altering the 'par' settings. 
-
-* I have removed \dontrun{} from everywhere except from ch_chunks.R. Some of the help pages for the computer-intensive methods now act solely as tests rather than examples, but ch_chunks.R covers that. On my machine, in total the examples now take 4.9 seconds combined (according to R CMD check).
-
-## Test environments
-* local OS Windows 10 Home 1903 OS Build 18362.657 (using R CMD check on source package)
-* macOS 10.11 El Capitan, R-release (experimental) (using check on r-hub builder)
-* Ubuntu Linux 16.04 LTS, R-devel, GCC (using check on r-hub builder)
-* Ubuntu Linux 16.04 LTS, R-release, GCC (using check on r-hub builder)
-* Fedora Linux, R-devel, clang, gfortran (using check on r-hub builder)
-* Windows Server 2008 R2 SP1, R-devel, 32/64 bit (using check on r-hub builder)
-
-
-## R CMD check results
-There were no ERRORs or WARNINGs or NOTES. 
-
-
-On rhub::check_for_cran (using Windows Server 2008 R2 SP1, R-devel) there was 1 NOTE identifying I was making a new submission:
-
-* checking CRAN incoming feasibility ... NOTE
-Maintainer: 'Malcolm Haddon <malcolm.haddon@gmail.com>'
-
-New submission
-
-
+
+## Resubmission
+
+This is a resubmission. In this version, as directed, I have:
+
+
+* Deleted the CRAN-RELEASE file; the previous date of submission was 2020-02-22
+
+* Modified the book reference in the DESCRIPTION to include the ISBN, have put quotes around the title, and have simplified the description paragraph. I have not been sent a DOI by the publishers yet.
+
+* I have either removed messages to the console, turned them into warnings, or added a default 'verbose=FALSE' to the flawed functions.
+
+* I have added oldpar = par(no.readonly = TRUE), and later on.exit(par(oldpar)) to all plotting functions, except three (see next point), that used to modify the user's 'par' settings.
+
+* There are three functions (parset, plot1, and plotprep) whose objective is explicitly to alter the 'par' settings because they aim to facilitate the use of base graphics functions. Now, however, these functions return, invisibly, the result of 'oldpar=par(no.readonly=TRUE)' to enable the user to revert their settings should they desire that. The examples, in each case. demonstrate how this can be done.  
+
+* The ch_chunks.R file contains seven functions whose only purpose is explicitly to provide detailed worked examples within the help pages for each chapter, so the commenting of code is deliberate. These are more realistic examples rather than just tests and are present to illustrate how the R functions operate when 1000 replicates or other time-consuming actions are included. In particular, these enable worked examples of some of the more computer-intensive methods to be presented that would grossly breach the time-limits on examples (hence the \dontrun{} options on all). I have also added 'oldpar=par(no.readonly=TRUE)' and 'par(oldpar)' as appropriate to these examples to avoid altering the 'par' settings. 
+
+* I have removed \dontrun{} from everywhere except from ch_chunks.R. Some of the help pages for the computer-intensive methods now act solely as tests rather than examples, but ch_chunks.R covers that. On my machine, in total the examples now take 4.9 seconds combined (according to R CMD check).
+
+## Test environments
+* local OS Windows 10 Home 1903 OS Build 18362.657 (using R CMD check on source package)
+* macOS 10.11 El Capitan, R-release (experimental) (using check on r-hub builder)
+* Ubuntu Linux 16.04 LTS, R-devel, GCC (using check on r-hub builder)
+* Ubuntu Linux 16.04 LTS, R-release, GCC (using check on r-hub builder)
+* Fedora Linux, R-devel, clang, gfortran (using check on r-hub builder)
+* Windows Server 2008 R2 SP1, R-devel, 32/64 bit (using check on r-hub builder)
+
+
+## R CMD check results
+There were no ERRORs or WARNINGs or NOTES. 
+
+
+On rhub::check_for_cran (using Windows Server 2008 R2 SP1, R-devel) there was 1 NOTE identifying I was making a new submission:
+
+* checking CRAN incoming feasibility ... NOTE
+Maintainer: 'Malcolm Haddon <malcolm.haddon@gmail.com>'
+
+New submission
+
+